--- conflicted
+++ resolved
@@ -2,19 +2,19 @@
 
 This file documents all notable changes to [ingress-nginx](https://github.com/kubernetes/ingress-nginx) Helm Chart. The release numbering uses [semantic versioning](http://semver.org).
 
-<<<<<<< HEAD
+
+### 3.35.0
+
+- Changed the name of TCP and UDP ports to support Yandex.Cloud
+
+### 3.34.0
+
+- [7256] https://github.com/kubernetes/ingress-nginx/pull/7256 Add namespace field in the namespace scoped resource templates
+
 ### 3.33.0
 
-- Changed the name of TCP and UDP ports to support Yandex.Cloud
-=======
-### 3.34.0
-
-- [7256] https://github.com/kubernetes/ingress-nginx/pull/7256 Add namespace field in the namespace scoped resource templates
-
-### 3.33.0
-
 - [7164] https://github.com/kubernetes/ingress-nginx/pull/7164 Update nginx to v1.20.1
->>>>>>> 1feec890
+
 
 ### 3.32.0
 
