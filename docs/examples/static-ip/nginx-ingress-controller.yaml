--- conflicted
+++ resolved
@@ -21,11 +21,7 @@
       # hostNetwork: true
       terminationGracePeriodSeconds: 60
       containers:
-<<<<<<< HEAD
-      - image: shopify/nginx-ingress-controller:0.12.0
-=======
       - image: quay.io/kubernetes-ingress-controller/nginx-ingress-controller:0.14.0
->>>>>>> 7983a2b9
         name: nginx-ingress-controller
         readinessProbe:
           httpGet:
