local util = require("util")
<<<<<<< HEAD
local split = require("util.split")
local ck = require("resty.cookie")
=======
>>>>>>> 0cdb74e1

local _M = {}

function _M.new(self, o)
  o = o or {}
  setmetatable(o, self)
  self.__index = self
  return o
end

function _M.sync(self, backend)
  local nodes = util.get_nodes(backend.endpoints)
  local changed = not util.deep_compare(self.instance.nodes, nodes)
  if not changed then
    return
  end

<<<<<<< HEAD
  local endpoint_string
  if is_sticky(backend) then
    endpoint_string = sticky_endpoint_string(instance, backend)
  elseif backend["upstream-hash-by"] then
    local key = util.lua_ngx_var(backend["upstream-hash-by"])
    endpoint_string = instance:find(key)
  else
    endpoint_string = instance:find()
  end

  local address, port = split.split_pair(endpoint_string, ":")
  return { address = address, port = port }
end

function _M.sync(backend)
  local instance = instances[backend.name]
  local factory = resty_roundrobin
  if is_sticky(backend) or backend["upstream-hash-by"] then
    factory = resty_chash
  end

  if instance then
    local mt = getmetatable(instance)
    if mt.__index ~= factory then
      ngx.log(ngx.INFO, "LB algorithm has been changed, resetting the instance")
      instance = nil
    end
  end

  instances[backend.name] = init_resty_balancer(factory, instance, backend.endpoints)
end

function _M.after_balance()
=======
  self.instance:reinit(nodes)
>>>>>>> 0cdb74e1
end

return _M<|MERGE_RESOLUTION|>--- conflicted
+++ resolved
@@ -1,9 +1,4 @@
 local util = require("util")
-<<<<<<< HEAD
-local split = require("util.split")
-local ck = require("resty.cookie")
-=======
->>>>>>> 0cdb74e1
 
 local _M = {}
 
@@ -21,43 +16,7 @@
     return
   end
 
-<<<<<<< HEAD
-  local endpoint_string
-  if is_sticky(backend) then
-    endpoint_string = sticky_endpoint_string(instance, backend)
-  elseif backend["upstream-hash-by"] then
-    local key = util.lua_ngx_var(backend["upstream-hash-by"])
-    endpoint_string = instance:find(key)
-  else
-    endpoint_string = instance:find()
-  end
-
-  local address, port = split.split_pair(endpoint_string, ":")
-  return { address = address, port = port }
-end
-
-function _M.sync(backend)
-  local instance = instances[backend.name]
-  local factory = resty_roundrobin
-  if is_sticky(backend) or backend["upstream-hash-by"] then
-    factory = resty_chash
-  end
-
-  if instance then
-    local mt = getmetatable(instance)
-    if mt.__index ~= factory then
-      ngx.log(ngx.INFO, "LB algorithm has been changed, resetting the instance")
-      instance = nil
-    end
-  end
-
-  instances[backend.name] = init_resty_balancer(factory, instance, backend.endpoints)
-end
-
-function _M.after_balance()
-=======
   self.instance:reinit(nodes)
->>>>>>> 0cdb74e1
 end
 
 return _M