--- conflicted
+++ resolved
@@ -82,16 +82,6 @@
         else
           balancer = res
         end
-<<<<<<< HEAD
-
-        ok, res = pcall(require, "statsd_monitor")
-        if not ok then
-            error("require(statsd_monitor) failed: " .. tostring(res))
-        else
-            statsd_monitor = res
-        end
-=======
->>>>>>> f4460e16
 
         ok, res = pcall(require, "monitor")
         if not ok then
@@ -949,10 +939,6 @@
                 waf:exec()
                 {{ end }}
                 balancer.log()
-<<<<<<< HEAD
-                statsd_monitor.call()
-=======
->>>>>>> f4460e16
                 monitor.call()
             }
             {{ end }}
