/*
Copyright 2015 The Kubernetes Authors.

Licensed under the Apache License, Version 2.0 (the "License");
you may not use this file except in compliance with the License.
You may obtain a copy of the License at

    http://www.apache.org/licenses/LICENSE-2.0

Unless required by applicable law or agreed to in writing, software
distributed under the License is distributed on an "AS IS" BASIS,
WITHOUT WARRANTIES OR CONDITIONS OF ANY KIND, either express or implied.
See the License for the specific language governing permissions and
limitations under the License.
*/

package controller

import (
	"fmt"
	"math/rand"
	"sort"
	"strconv"
	"time"

	"github.com/golang/glog"
	"github.com/mitchellh/hashstructure"

	apiv1 "k8s.io/api/core/v1"
	extensions "k8s.io/api/extensions/v1beta1"
	"k8s.io/apimachinery/pkg/util/intstr"
	"k8s.io/apimachinery/pkg/util/sets"
	"k8s.io/apimachinery/pkg/util/wait"
	clientset "k8s.io/client-go/kubernetes"

	"k8s.io/ingress-nginx/internal/ingress"
	"k8s.io/ingress-nginx/internal/ingress/annotations/proxy"
	ngx_config "k8s.io/ingress-nginx/internal/ingress/controller/config"
	"k8s.io/ingress-nginx/internal/k8s"
)

const (
	defUpstreamName = "upstream-default-backend"
	defServerName   = "_"
	rootLocation    = "/"
)

// Configuration contains all the settings required by an Ingress controller
type Configuration struct {
	APIServerHost  string
	KubeConfigFile string
	Client         clientset.Interface

	ResyncPeriod time.Duration

	ConfigMapName  string
	DefaultService string

	Namespace string

	ForceNamespaceIsolation bool

	DefaultHealthzURL     string
	DefaultSSLCertificate string

	// +optional
	PublishService       string
	PublishStatusAddress string

	UpdateStatus           bool
	UseNodeInternalIP      bool
	ElectionID             string
	UpdateStatusOnShutdown bool

	SortBackends bool

	ListenPorts *ngx_config.ListenPorts

	EnableSSLPassthrough bool

	EnableProfiling bool

	EnableSSLChainCompletion bool

	FakeCertificatePath string
	FakeCertificateSHA  string

	SyncRateLimit float32

	DynamicCertificatesEnabled bool
}

// GetPublishService returns the Service used to set the load-balancer status of Ingresses.
func (n NGINXController) GetPublishService() *apiv1.Service {
	s, err := n.store.GetService(n.cfg.PublishService)
	if err != nil {
		return nil
	}

	return s
}

// syncIngress collects all the pieces required to assemble the NGINX
// configuration file and passes the resulting data structures to the backend
// (OnUpdate) when a reload is deemed necessary.
func (n *NGINXController) syncIngress(interface{}) error {
	n.syncRateLimiter.Accept()

	if n.syncQueue.IsShuttingDown() {
		return nil
	}

	// sort Ingresses using the ResourceVersion field
	ings := n.store.ListIngresses()
	sort.SliceStable(ings, func(i, j int) bool {
		ir := ings[i].ResourceVersion
		jr := ings[j].ResourceVersion
		return ir < jr
	})

	upstreams, servers := n.getBackendServers(ings)
	var passUpstreams []*ingress.SSLPassthroughBackend

	hosts := sets.NewString()

	for _, server := range servers {
		if !hosts.Has(server.Hostname) {
			hosts.Insert(server.Hostname)
		}

		if !server.SSLPassthrough {
			continue
		}

		for _, loc := range server.Locations {
			if loc.Path != rootLocation {
				glog.Warningf("Ignoring SSL Passthrough for location %q in server %q", loc.Path, server.Hostname)
				continue
			}
			passUpstreams = append(passUpstreams, &ingress.SSLPassthroughBackend{
				Backend:  loc.Backend,
				Hostname: server.Hostname,
				Service:  loc.Service,
				Port:     loc.Port,
			})
			break
		}
	}

	pcfg := &ingress.Configuration{
		Backends:              upstreams,
		Servers:               servers,
		PassthroughBackends:   passUpstreams,
		BackendConfigChecksum: n.store.GetBackendConfiguration().Checksum,
	}

	if n.runningConfig.Equal(pcfg) {
		glog.V(3).Infof("No configuration change detected, skipping backend reload.")
		return nil
	}

	if !n.IsDynamicConfigurationEnough(pcfg) {
		glog.Infof("Configuration changes detected, backend reload required.")

		hash, _ := hashstructure.Hash(pcfg, &hashstructure.HashOptions{
			TagName: "json",
		})

		pcfg.ConfigurationChecksum = fmt.Sprintf("%v", hash)

		err := n.OnUpdate(*pcfg)
		if err != nil {
			n.metricCollector.IncReloadErrorCount()
			n.metricCollector.ConfigSuccess(hash, false)
			glog.Errorf("Unexpected failure reloading the backend:\n%v", err)
			return err
		}

		n.metricCollector.SetHosts(hosts)

		glog.Infof("Backend successfully reloaded.")
		n.metricCollector.ConfigSuccess(hash, true)
		n.metricCollector.IncReloadCount()
		n.metricCollector.SetSSLExpireTime(servers)
	}

<<<<<<< HEAD
	isFirstSync := n.runningConfig.Equal(&ingress.Configuration{})
	go func(isFirstSync bool) {
		if isFirstSync {
			glog.Infof("Initial synchronization of the NGINX configuration.")

			// it takes time for NGINX to start listening on the configured ports
			time.Sleep(1 * time.Second)
		}
		err := configureDynamically(pcfg, n.cfg.ListenPorts.Status, n.cfg.DynamicCertificatesEnabled)
		if err == nil {
			glog.Infof("Dynamic reconfiguration succeeded.")
		} else {
			glog.Warningf("Dynamic reconfiguration failed: %v", err)
		}
	}(isFirstSync)
=======
	retry := wait.Backoff{
		Steps:    15,
		Duration: 1 * time.Second,
		Factor:   0.8,
		Jitter:   0.1,
	}

	err := wait.ExponentialBackoff(retry, func() (bool, error) {
		err := configureDynamically(pcfg, n.cfg.ListenPorts.Status, n.cfg.DynamicCertificatesEnabled)
		if err == nil {
			glog.V(2).Infof("Dynamic reconfiguration succeeded.")
			return true, nil
		}

		glog.Warningf("Dynamic reconfiguration failed: %v", err)
		return false, err
	})
	if err != nil {
		glog.Errorf("Unexpected failure reconfiguring NGINX:\n%v", err)
		return err
	}
>>>>>>> f4460e16

	ri := getRemovedIngresses(n.runningConfig, pcfg)
	re := getRemovedHosts(n.runningConfig, pcfg)
	n.metricCollector.RemoveMetrics(ri, re)

	n.runningConfig = pcfg

	return nil
}

// getDefaultUpstream returns the upstream associated with the default backend.
// Configures the upstream to return HTTP code 503 in case of error.
func (n *NGINXController) getDefaultUpstream() *ingress.Backend {
	upstream := &ingress.Backend{
		Name: defUpstreamName,
	}
	svcKey := n.cfg.DefaultService

	if len(svcKey) == 0 {
		upstream.Endpoints = append(upstream.Endpoints, n.DefaultEndpoint())
		return upstream
	}

	svc, err := n.store.GetService(svcKey)
	if err != nil {
		glog.Warningf("Error getting default backend %q: %v", svcKey, err)
		upstream.Endpoints = append(upstream.Endpoints, n.DefaultEndpoint())
		return upstream
	}

	endps := getEndpoints(svc, &svc.Spec.Ports[0], apiv1.ProtocolTCP, n.store.GetServiceEndpoints)
	if len(endps) == 0 {
		glog.Warningf("Service %q does not have any active Endpoint", svcKey)
		endps = []ingress.Endpoint{n.DefaultEndpoint()}
	}

	upstream.Service = svc
	upstream.Endpoints = append(upstream.Endpoints, endps...)
	return upstream
}

// getBackendServers returns a list of Upstream and Server to be used by the
// backend.  An upstream can be used in multiple servers if the namespace,
// service name and port are the same.
func (n *NGINXController) getBackendServers(ingresses []*extensions.Ingress) ([]*ingress.Backend, []*ingress.Server) {
	du := n.getDefaultUpstream()
	upstreams := n.createUpstreams(ingresses, du)
	servers := n.createServers(ingresses, upstreams, du)

	for _, ing := range ingresses {
		ingKey := k8s.MetaNamespaceKey(ing)

		anns, err := n.store.GetIngressAnnotations(ingKey)
		if err != nil {
			glog.Errorf("Error getting Ingress annotations %q: %v", ingKey, err)
		}

		for _, rule := range ing.Spec.Rules {
			host := rule.Host
			if host == "" {
				host = defServerName
			}
			server := servers[host]
			if server == nil {
				server = servers[defServerName]
			}

			if rule.HTTP == nil &&
				host != defServerName {
				glog.V(3).Infof("Ingress %q does not contain any HTTP rule, using default backend", ingKey)
				continue
			}

			if server.AuthTLSError == "" && anns.CertificateAuth.AuthTLSError != "" {
				server.AuthTLSError = anns.CertificateAuth.AuthTLSError
			}

			if server.CertificateAuth.CAFileName == "" {
				server.CertificateAuth = anns.CertificateAuth
				if server.CertificateAuth.Secret != "" && server.CertificateAuth.CAFileName == "" {
					glog.V(3).Infof("Secret %q has no 'ca.crt' key, mutual authentication disabled for Ingress %q",
						server.CertificateAuth.Secret, ingKey)
				}
			} else {
				glog.V(3).Infof("Server %q is already configured for mutual authentication (Ingress %q)",
					server.Hostname, ingKey)
			}

			if rule.HTTP == nil {
				glog.V(3).Infof("Ingress %q does not contain any HTTP rule, using default backend", ingKey)
				continue
			}

			for _, path := range rule.HTTP.Paths {
				upsName := fmt.Sprintf("%v-%v-%v",
					ing.Namespace,
					path.Backend.ServiceName,
					path.Backend.ServicePort.String())

				ups := upstreams[upsName]

				nginxPath := rootLocation
				if path.Path != "" {
					nginxPath = path.Path
				}

				addLoc := true
				for _, loc := range server.Locations {
					if loc.Path == nginxPath {
						addLoc = false

						if !loc.IsDefBackend {
							glog.V(3).Infof("Location %q already configured for server %q with upstream %q (Ingress %q)",
								loc.Path, server.Hostname, loc.Backend, ingKey)
							break
						}

						glog.V(3).Infof("Replacing location %q for server %q with upstream %q to use upstream %q (Ingress %q)",
							loc.Path, server.Hostname, loc.Backend, ups.Name, ingKey)

						loc.Backend = ups.Name
						loc.IsDefBackend = false
						loc.Port = ups.Port
						loc.Service = ups.Service
						loc.Ingress = ing
						loc.BasicDigestAuth = anns.BasicDigestAuth
						loc.ClientBodyBufferSize = anns.ClientBodyBufferSize
						loc.ConfigurationSnippet = anns.ConfigurationSnippet
						loc.CorsConfig = anns.CorsConfig
						loc.ExternalAuth = anns.ExternalAuth
						loc.Proxy = anns.Proxy
						loc.RateLimit = anns.RateLimit
						loc.Redirect = anns.Redirect
						loc.Rewrite = anns.Rewrite
						loc.UpstreamVhost = anns.UpstreamVhost
						loc.Whitelist = anns.Whitelist
						loc.Denied = anns.Denied
						loc.XForwardedPrefix = anns.XForwardedPrefix
						loc.UsePortInRedirects = anns.UsePortInRedirects
						loc.Connection = anns.Connection
						loc.Logs = anns.Logs
						loc.LuaRestyWAF = anns.LuaRestyWAF
						loc.InfluxDB = anns.InfluxDB
						loc.DefaultBackend = anns.DefaultBackend
						loc.BackendProtocol = anns.BackendProtocol

						if loc.Redirect.FromToWWW {
							server.RedirectFromToWWW = true
						}
						break
					}
				}

				// new location
				if addLoc {
					glog.V(3).Infof("Adding location %q for server %q with upstream %q (Ingress %q)",
						nginxPath, server.Hostname, ups.Name, ingKey)

					loc := &ingress.Location{
						Path:                 nginxPath,
						Backend:              ups.Name,
						IsDefBackend:         false,
						Service:              ups.Service,
						Port:                 ups.Port,
						Ingress:              ing,
						BasicDigestAuth:      anns.BasicDigestAuth,
						ClientBodyBufferSize: anns.ClientBodyBufferSize,
						ConfigurationSnippet: anns.ConfigurationSnippet,
						CorsConfig:           anns.CorsConfig,
						ExternalAuth:         anns.ExternalAuth,
						Proxy:                anns.Proxy,
						RateLimit:            anns.RateLimit,
						Redirect:             anns.Redirect,
						Rewrite:              anns.Rewrite,
						UpstreamVhost:        anns.UpstreamVhost,
						Whitelist:            anns.Whitelist,
						Denied:               anns.Denied,
						XForwardedPrefix:     anns.XForwardedPrefix,
						UsePortInRedirects:   anns.UsePortInRedirects,
						Connection:           anns.Connection,
						Logs:                 anns.Logs,
						LuaRestyWAF:          anns.LuaRestyWAF,
						InfluxDB:             anns.InfluxDB,
						DefaultBackend:       anns.DefaultBackend,
						BackendProtocol:      anns.BackendProtocol,
					}

					if loc.Redirect.FromToWWW {
						server.RedirectFromToWWW = true
					}
					server.Locations = append(server.Locations, loc)
				}

				if ups.SessionAffinity.AffinityType == "" {
					ups.SessionAffinity.AffinityType = anns.SessionAffinity.Type
				}

				if anns.SessionAffinity.Type == "cookie" {
					ups.SessionAffinity.CookieSessionAffinity.Name = anns.SessionAffinity.Cookie.Name
					ups.SessionAffinity.CookieSessionAffinity.Hash = anns.SessionAffinity.Cookie.Hash

					locs := ups.SessionAffinity.CookieSessionAffinity.Locations
					if _, ok := locs[host]; !ok {
						locs[host] = []string{}
					}

					locs[host] = append(locs[host], path.Path)
				}
			}
		}
	}

	aUpstreams := make([]*ingress.Backend, 0, len(upstreams))

	for _, upstream := range upstreams {
		isHTTPSfrom := []*ingress.Server{}
		for _, server := range servers {
			for _, location := range server.Locations {
				if upstream.Name == location.Backend {
					if len(upstream.Endpoints) == 0 {
						glog.V(3).Infof("Upstream %q has no active Endpoint", upstream.Name)

						location.Backend = "" // for nginx.tmpl checking

						// check if the location contains endpoints and a custom default backend
						if location.DefaultBackend != nil {
							sp := location.DefaultBackend.Spec.Ports[0]
							endps := getEndpoints(location.DefaultBackend, &sp, apiv1.ProtocolTCP, n.store.GetServiceEndpoints)
							if len(endps) > 0 {
								glog.V(3).Infof("Using custom default backend for location %q in server %q (Service \"%v/%v\")",
									location.Path, server.Hostname, location.DefaultBackend.Namespace, location.DefaultBackend.Name)

								nb := upstream.DeepCopy()
								name := fmt.Sprintf("custom-default-backend-%v", upstream.Name)
								nb.Name = name
								nb.Endpoints = endps
								aUpstreams = append(aUpstreams, nb)
								location.Backend = name
							}
						}
					}

					if server.SSLPassthrough {
						if location.Path == rootLocation {
							if location.Backend == defUpstreamName {
								glog.Warningf("Server %q has no default backend, ignoring SSL Passthrough.", server.Hostname)
								continue
							}
							isHTTPSfrom = append(isHTTPSfrom, server)
						}
					}
				}
			}
		}

		if len(isHTTPSfrom) > 0 {
			upstream.SSLPassthrough = true
		}
	}

	// create the list of upstreams and skip those without Endpoints
	for _, upstream := range upstreams {
		if len(upstream.Endpoints) == 0 {
			continue
		}
		aUpstreams = append(aUpstreams, upstream)
	}

	aServers := make([]*ingress.Server, 0, len(servers))
	for _, value := range servers {
		sort.SliceStable(value.Locations, func(i, j int) bool {
			return value.Locations[i].Path > value.Locations[j].Path
		})

		sort.SliceStable(value.Locations, func(i, j int) bool {
			return len(value.Locations[i].Path) > len(value.Locations[j].Path)
		})
		aServers = append(aServers, value)
	}

	sort.SliceStable(aUpstreams, func(a, b int) bool {
		return aUpstreams[a].Name < aUpstreams[b].Name
	})

	sort.SliceStable(aServers, func(i, j int) bool {
		return aServers[i].Hostname < aServers[j].Hostname
	})

	return aUpstreams, aServers
}

// createUpstreams creates the NGINX upstreams (Endpoints) for each Service
// referenced in Ingress rules.
func (n *NGINXController) createUpstreams(data []*extensions.Ingress, du *ingress.Backend) map[string]*ingress.Backend {
	upstreams := make(map[string]*ingress.Backend)
	upstreams[defUpstreamName] = du

	for _, ing := range data {
		ingKey := k8s.MetaNamespaceKey(ing)

		anns, err := n.store.GetIngressAnnotations(ingKey)
		if err != nil {
			glog.Errorf("Error getting Ingress annotations %q: %v", ingKey, err)
		}

		var defBackend string
		if ing.Spec.Backend != nil {
			defBackend = fmt.Sprintf("%v-%v-%v",
				ing.Namespace,
				ing.Spec.Backend.ServiceName,
				ing.Spec.Backend.ServicePort.String())

			glog.V(3).Infof("Creating upstream %q", defBackend)
			upstreams[defBackend] = newUpstream(defBackend)
			if upstreams[defBackend].SecureCACert.Secret == "" {
				upstreams[defBackend].SecureCACert = anns.SecureUpstream.CACert
			}
			if upstreams[defBackend].UpstreamHashBy == "" {
				upstreams[defBackend].UpstreamHashBy = anns.UpstreamHashBy
			}
			if upstreams[defBackend].LoadBalancing == "" {
				upstreams[defBackend].LoadBalancing = anns.LoadBalancing
			}

			svcKey := fmt.Sprintf("%v/%v", ing.Namespace, ing.Spec.Backend.ServiceName)

			// add the service ClusterIP as a single Endpoint instead of individual Endpoints
			if anns.ServiceUpstream {
				endpoint, err := n.getServiceClusterEndpoint(svcKey, ing.Spec.Backend)
				if err != nil {
					glog.Errorf("Failed to determine a suitable ClusterIP Endpoint for Service %q: %v", svcKey, err)
				} else {
					upstreams[defBackend].Endpoints = []ingress.Endpoint{endpoint}
				}
			}

			if len(upstreams[defBackend].Endpoints) == 0 {
				endps, err := n.serviceEndpoints(svcKey, ing.Spec.Backend.ServicePort.String())
				upstreams[defBackend].Endpoints = append(upstreams[defBackend].Endpoints, endps...)
				if err != nil {
					glog.Warningf("Error creating upstream %q: %v", defBackend, err)
				}
			}

		}

		for _, rule := range ing.Spec.Rules {
			if rule.HTTP == nil {
				continue
			}

			for _, path := range rule.HTTP.Paths {
				name := fmt.Sprintf("%v-%v-%v",
					ing.Namespace,
					path.Backend.ServiceName,
					path.Backend.ServicePort.String())

				if _, ok := upstreams[name]; ok {
					continue
				}

				glog.V(3).Infof("Creating upstream %q", name)
				upstreams[name] = newUpstream(name)
				upstreams[name].Port = path.Backend.ServicePort

				if upstreams[name].SecureCACert.Secret == "" {
					upstreams[name].SecureCACert = anns.SecureUpstream.CACert
				}

				if upstreams[name].UpstreamHashBy == "" {
					upstreams[name].UpstreamHashBy = anns.UpstreamHashBy
				}

				if upstreams[name].LoadBalancing == "" {
					upstreams[name].LoadBalancing = anns.LoadBalancing
				}

				svcKey := fmt.Sprintf("%v/%v", ing.Namespace, path.Backend.ServiceName)

				// add the service ClusterIP as a single Endpoint instead of individual Endpoints
				if anns.ServiceUpstream {
					endpoint, err := n.getServiceClusterEndpoint(svcKey, &path.Backend)
					if err != nil {
						glog.Errorf("Failed to determine a suitable ClusterIP Endpoint for Service %q: %v", svcKey, err)
					} else {
						upstreams[name].Endpoints = []ingress.Endpoint{endpoint}
					}
				}

				if len(upstreams[name].Endpoints) == 0 {
					endp, err := n.serviceEndpoints(svcKey, path.Backend.ServicePort.String())
					if err != nil {
						glog.Warningf("Error obtaining Endpoints for Service %q: %v", svcKey, err)
						continue
					}
					upstreams[name].Endpoints = endp
				}

				s, err := n.store.GetService(svcKey)
				if err != nil {
					glog.Warningf("Error obtaining Service %q: %v", svcKey, err)
					continue
				}

				upstreams[name].Service = s
			}
		}
	}

	return upstreams
}

// getServiceClusterEndpoint returns an Endpoint corresponding to the ClusterIP
// field of a Service.
func (n *NGINXController) getServiceClusterEndpoint(svcKey string, backend *extensions.IngressBackend) (endpoint ingress.Endpoint, err error) {
	svc, err := n.store.GetService(svcKey)
	if err != nil {
		return endpoint, fmt.Errorf("service %q does not exist", svcKey)
	}

	if svc.Spec.ClusterIP == "" || svc.Spec.ClusterIP == "None" {
		return endpoint, fmt.Errorf("no ClusterIP found for Service %q", svcKey)
	}

	endpoint.Address = svc.Spec.ClusterIP

	// if the Service port is referenced by name in the Ingress, lookup the
	// actual port in the service spec
	if backend.ServicePort.Type == intstr.String {
		var port int32 = -1
		for _, svcPort := range svc.Spec.Ports {
			if svcPort.Name == backend.ServicePort.String() {
				port = svcPort.Port
				break
			}
		}
		if port == -1 {
			return endpoint, fmt.Errorf("service %q does not have a port named %q", svc.Name, backend.ServicePort)
		}
		endpoint.Port = fmt.Sprintf("%d", port)
	} else {
		endpoint.Port = backend.ServicePort.String()
	}

	return endpoint, err
}

// serviceEndpoints returns the upstream servers (Endpoints) associated with a Service.
func (n *NGINXController) serviceEndpoints(svcKey, backendPort string) ([]ingress.Endpoint, error) {
	svc, err := n.store.GetService(svcKey)

	var upstreams []ingress.Endpoint
	if err != nil {
		return upstreams, err
	}

	glog.V(3).Infof("Obtaining ports information for Service %q", svcKey)
	for _, servicePort := range svc.Spec.Ports {
		// targetPort could be a string, use either the port name or number (int)
		if strconv.Itoa(int(servicePort.Port)) == backendPort ||
			servicePort.TargetPort.String() == backendPort ||
			servicePort.Name == backendPort {

			endps := getEndpoints(svc, &servicePort, apiv1.ProtocolTCP, n.store.GetServiceEndpoints)
			if len(endps) == 0 {
				glog.Warningf("Service %q does not have any active Endpoint.", svcKey)
			}

			if n.cfg.SortBackends {
				sort.SliceStable(endps, func(i, j int) bool {
					iName := endps[i].Address
					jName := endps[j].Address
					if iName != jName {
						return iName < jName
					}

					return endps[i].Port < endps[j].Port
				})
			}
			upstreams = append(upstreams, endps...)
			break
		}
	}

	// Ingress with an ExternalName Service and no port defined for that Service
	if len(svc.Spec.Ports) == 0 && svc.Spec.Type == apiv1.ServiceTypeExternalName {
		externalPort, err := strconv.Atoi(backendPort)
		if err != nil {
			glog.Warningf("Only numeric ports are allowed in ExternalName Services: %q is not a valid port number.", backendPort)
			return upstreams, nil
		}

		servicePort := apiv1.ServicePort{
			Protocol:   "TCP",
			Port:       int32(externalPort),
			TargetPort: intstr.FromString(backendPort),
		}
		endps := getEndpoints(svc, &servicePort, apiv1.ProtocolTCP, n.store.GetServiceEndpoints)
		if len(endps) == 0 {
			glog.Warningf("Service %q does not have any active Endpoint.", svcKey)
			return upstreams, nil
		}

		upstreams = append(upstreams, endps...)
		return upstreams, nil
	}

	if !n.cfg.SortBackends {
		rand.Seed(time.Now().UnixNano())
		for i := range upstreams {
			j := rand.Intn(i + 1)
			upstreams[i], upstreams[j] = upstreams[j], upstreams[i]
		}
	}

	return upstreams, nil
}

// createServers builds a map of host name to Server structs from a map of
// already computed Upstream structs. Each Server is configured with at least
// one root location, which uses a default backend if left unspecified.
func (n *NGINXController) createServers(data []*extensions.Ingress,
	upstreams map[string]*ingress.Backend,
	du *ingress.Backend) map[string]*ingress.Server {

	servers := make(map[string]*ingress.Server, len(data))
	aliases := make(map[string]string, len(data))

	bdef := n.store.GetDefaultBackend()
	ngxProxy := proxy.Config{
		BodySize:          bdef.ProxyBodySize,
		ConnectTimeout:    bdef.ProxyConnectTimeout,
		SendTimeout:       bdef.ProxySendTimeout,
		ReadTimeout:       bdef.ProxyReadTimeout,
		BufferSize:        bdef.ProxyBufferSize,
		CookieDomain:      bdef.ProxyCookieDomain,
		CookiePath:        bdef.ProxyCookiePath,
		NextUpstream:      bdef.ProxyNextUpstream,
		NextUpstreamTries: bdef.ProxyNextUpstreamTries,
		RequestBuffering:  bdef.ProxyRequestBuffering,
		ProxyRedirectFrom: bdef.ProxyRedirectFrom,
		ProxyBuffering:    bdef.ProxyBuffering,
	}

	// generated on Start() with createDefaultSSLCertificate()
	defaultPemFileName := n.cfg.FakeCertificatePath
	defaultPemSHA := n.cfg.FakeCertificateSHA

	// read custom default SSL certificate, fall back to generated default certificate
	defaultCertificate, err := n.store.GetLocalSSLCert(n.cfg.DefaultSSLCertificate)
	if err == nil {
		defaultPemFileName = defaultCertificate.PemFileName
		defaultPemSHA = defaultCertificate.PemSHA
	}

	// initialize default server and root location
	servers[defServerName] = &ingress.Server{
		Hostname: defServerName,
		SSLCert: ingress.SSLCert{
			PemFileName: defaultPemFileName,
			PemSHA:      defaultPemSHA,
		},
		Locations: []*ingress.Location{
			{
				Path:         rootLocation,
				IsDefBackend: true,
				Backend:      du.Name,
				Proxy:        ngxProxy,
				Service:      du.Service,
			},
		}}

	// initialize all other servers
	for _, ing := range data {
		ingKey := k8s.MetaNamespaceKey(ing)

		anns, err := n.store.GetIngressAnnotations(ingKey)
		if err != nil {
			glog.Errorf("Error getting Ingress annotations %q: %v", ingKey, err)
		}

		// default upstream name
		un := du.Name

		if ing.Spec.Backend != nil {
			defUpstream := fmt.Sprintf("%v-%v-%v", ing.Namespace, ing.Spec.Backend.ServiceName, ing.Spec.Backend.ServicePort.String())

			if backendUpstream, ok := upstreams[defUpstream]; ok {
				// use backend specified in Ingress as the default backend for all its rules
				un = backendUpstream.Name

				// special "catch all" case, Ingress with a backend but no rule
				defLoc := servers[defServerName].Locations[0]
				if defLoc.IsDefBackend && len(ing.Spec.Rules) == 0 {
					glog.Infof("Ingress %q defines a backend but no rule. Using it to configure the catch-all server %q",
						ingKey, defServerName)

					defLoc.IsDefBackend = false
					defLoc.Backend = backendUpstream.Name
					defLoc.Service = backendUpstream.Service
					defLoc.Ingress = ing

					// customize using Ingress annotations
					defLoc.Logs = anns.Logs
					defLoc.BasicDigestAuth = anns.BasicDigestAuth
					defLoc.ClientBodyBufferSize = anns.ClientBodyBufferSize
					defLoc.ConfigurationSnippet = anns.ConfigurationSnippet
					defLoc.CorsConfig = anns.CorsConfig
					defLoc.ExternalAuth = anns.ExternalAuth
					defLoc.Proxy = anns.Proxy
					defLoc.RateLimit = anns.RateLimit
					// TODO: Redirect and rewrite can affect the catch all behavior, skip for now
					// defLoc.Redirect = anns.Redirect
					// defLoc.Rewrite = anns.Rewrite
					defLoc.UpstreamVhost = anns.UpstreamVhost
					defLoc.Whitelist = anns.Whitelist
					defLoc.Denied = anns.Denied
					defLoc.LuaRestyWAF = anns.LuaRestyWAF
					defLoc.InfluxDB = anns.InfluxDB
				} else {
					glog.V(3).Infof("Ingress %q defines both a backend and rules. Using its backend as default upstream for all its rules.",
						ingKey)
				}
			}
		}

		for _, rule := range ing.Spec.Rules {
			host := rule.Host
			if host == "" {
				host = defServerName
			}
			if _, ok := servers[host]; ok {
				// server already configured
				continue
			}

			servers[host] = &ingress.Server{
				Hostname: host,
				Locations: []*ingress.Location{
					{
						Path:         rootLocation,
						IsDefBackend: true,
						Backend:      un,
						Proxy:        ngxProxy,
						Service:      &apiv1.Service{},
					},
				},
				SSLPassthrough: anns.SSLPassthrough,
				SSLCiphers:     anns.SSLCiphers,
			}
		}
	}

	// configure default location, alias, and SSL
	for _, ing := range data {
		ingKey := k8s.MetaNamespaceKey(ing)

		anns, err := n.store.GetIngressAnnotations(ingKey)
		if err != nil {
			glog.Errorf("Error getting Ingress annotations %q: %v", ingKey, err)
		}

		for _, rule := range ing.Spec.Rules {
			host := rule.Host
			if host == "" {
				host = defServerName
			}

			if anns.Alias != "" {
				if servers[host].Alias == "" {
					servers[host].Alias = anns.Alias
					if _, ok := aliases["Alias"]; !ok {
						aliases["Alias"] = host
					}
				} else {
					glog.Warningf("Aliases already configured for server %q, skipping (Ingress %q)",
						host, ingKey)
				}
			}

			if anns.ServerSnippet != "" {
				if servers[host].ServerSnippet == "" {
					servers[host].ServerSnippet = anns.ServerSnippet
				} else {
					glog.Warningf("Server snippet already configured for server %q, skipping (Ingress %q)",
						host, ingKey)
				}
			}

			// only add SSL ciphers if the server does not have them previously configured
			if servers[host].SSLCiphers == "" && anns.SSLCiphers != "" {
				servers[host].SSLCiphers = anns.SSLCiphers
			}

			// only add a certificate if the server does not have one previously configured
			if servers[host].SSLCert.PemFileName != "" {
				continue
			}

			if len(ing.Spec.TLS) == 0 {
				glog.V(3).Infof("Ingress %q does not contains a TLS section.", ingKey)
				continue
			}

			tlsSecretName := extractTLSSecretName(host, ing, n.store.GetLocalSSLCert)

			if tlsSecretName == "" {
				glog.V(3).Infof("Host %q is listed in the TLS section but secretName is empty. Using default certificate.", host)
				servers[host].SSLCert.PemFileName = defaultPemFileName
				servers[host].SSLCert.PemSHA = defaultPemSHA
				continue
			}

			secrKey := fmt.Sprintf("%v/%v", ing.Namespace, tlsSecretName)
			cert, err := n.store.GetLocalSSLCert(secrKey)
			if err != nil {
				glog.Warningf("Error getting SSL certificate %q: %v. Using default certificate", secrKey, err)
				servers[host].SSLCert.PemFileName = defaultPemFileName
				servers[host].SSLCert.PemSHA = defaultPemSHA
				continue
			}

			err = cert.Certificate.VerifyHostname(host)
			if err != nil {
				glog.Warningf("Unexpected error validating SSL certificate %q for server %q: %v", secrKey, host, err)
				glog.Warning("Validating certificate against DNS names. This will be deprecated in a future version.")
				// check the Common Name field
				// https://github.com/golang/go/issues/22922
				err := verifyHostname(host, cert.Certificate)
				if err != nil {
					glog.Warningf("SSL certificate %q does not contain a Common Name or Subject Alternative Name for server %q: %v",
						secrKey, host, err)
					glog.Warningf("Using default certificate")
					servers[host].SSLCert.PemFileName = defaultPemFileName
					servers[host].SSLCert.PemSHA = defaultPemSHA
					continue
				}
			}

			if n.cfg.DynamicCertificatesEnabled {
				// useless placeholders: just to shut up NGINX configuration loader errors:
				cert.PemFileName = defaultPemFileName
				cert.PemSHA = defaultPemSHA
			}

			servers[host].SSLCert = *cert

			if cert.ExpireTime.Before(time.Now().Add(240 * time.Hour)) {
				glog.Warningf("SSL certificate for server %q is about to expire (%v)", host, cert.ExpireTime)
			}
		}
	}

	for alias, host := range aliases {
		if _, ok := servers[alias]; ok {
			glog.Warningf("Conflicting hostname (%v) and alias (%v). Removing alias to avoid conflicts.", host, alias)
			servers[host].Alias = ""
		}
	}

	return servers
}

// extractTLSSecretName returns the name of the Secret containing a SSL
// certificate for the given host name, or an empty string.
func extractTLSSecretName(host string, ing *extensions.Ingress,
	getLocalSSLCert func(string) (*ingress.SSLCert, error)) string {

	if ing == nil {
		return ""
	}

	// naively return Secret name from TLS spec if host name matches
	for _, tls := range ing.Spec.TLS {
		if sets.NewString(tls.Hosts...).Has(host) {
			return tls.SecretName
		}
	}

	// no TLS host matching host name, try each TLS host for matching SAN or CN
	for _, tls := range ing.Spec.TLS {

		if tls.SecretName == "" {
			// There's no secretName specified, so it will never be available
			continue
		}

		secrKey := fmt.Sprintf("%v/%v", ing.Namespace, tls.SecretName)

		cert, err := getLocalSSLCert(secrKey)
		if err != nil {
			glog.Warningf("Error getting SSL certificate %q: %v", secrKey, err)
			continue
		}

		if cert == nil { // for tests
			continue
		}

		err = cert.Certificate.VerifyHostname(host)
		if err != nil {
			continue
		}
		glog.V(3).Infof("Found SSL certificate matching host %q: %q", host, secrKey)
		return tls.SecretName
	}

	return ""
}

// getRemovedHosts returns a list of the hostsnames
// that are not associated anymore to the NGINX configuration.
func getRemovedHosts(rucfg, newcfg *ingress.Configuration) []string {
	old := sets.NewString()
	new := sets.NewString()

	for _, s := range rucfg.Servers {
		if !old.Has(s.Hostname) {
			old.Insert(s.Hostname)
		}
	}

	for _, s := range newcfg.Servers {
		if !new.Has(s.Hostname) {
			new.Insert(s.Hostname)
		}
	}

	return old.Difference(new).List()
}

func getRemovedIngresses(rucfg, newcfg *ingress.Configuration) []string {
	oldIngresses := sets.NewString()
	newIngresses := sets.NewString()

	for _, server := range rucfg.Servers {
		for _, location := range server.Locations {
			if location.Ingress == nil {
				continue
			}

			ingKey := k8s.MetaNamespaceKey(location.Ingress)
			if !oldIngresses.Has(ingKey) {
				oldIngresses.Insert(ingKey)
			}
		}
	}

	for _, server := range newcfg.Servers {
		for _, location := range server.Locations {
			if location.Ingress == nil {
				continue
			}

			ingKey := k8s.MetaNamespaceKey(location.Ingress)
			if !newIngresses.Has(ingKey) {
				newIngresses.Insert(ingKey)
			}
		}
	}

	return oldIngresses.Difference(newIngresses).List()
}<|MERGE_RESOLUTION|>--- conflicted
+++ resolved
@@ -184,23 +184,6 @@
 		n.metricCollector.SetSSLExpireTime(servers)
 	}
 
-<<<<<<< HEAD
-	isFirstSync := n.runningConfig.Equal(&ingress.Configuration{})
-	go func(isFirstSync bool) {
-		if isFirstSync {
-			glog.Infof("Initial synchronization of the NGINX configuration.")
-
-			// it takes time for NGINX to start listening on the configured ports
-			time.Sleep(1 * time.Second)
-		}
-		err := configureDynamically(pcfg, n.cfg.ListenPorts.Status, n.cfg.DynamicCertificatesEnabled)
-		if err == nil {
-			glog.Infof("Dynamic reconfiguration succeeded.")
-		} else {
-			glog.Warningf("Dynamic reconfiguration failed: %v", err)
-		}
-	}(isFirstSync)
-=======
 	retry := wait.Backoff{
 		Steps:    15,
 		Duration: 1 * time.Second,
@@ -222,7 +205,6 @@
 		glog.Errorf("Unexpected failure reconfiguring NGINX:\n%v", err)
 		return err
 	}
->>>>>>> f4460e16
 
 	ri := getRemovedIngresses(n.runningConfig, pcfg)
 	re := getRemovedHosts(n.runningConfig, pcfg)
